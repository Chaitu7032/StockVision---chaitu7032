--- conflicted
+++ resolved
@@ -34,11 +34,11 @@
 
    const [sidebarOpen, setSidebarOpen] = useState(false);
   const [activeSection, setActiveSection] = useState("home");
-<<<<<<< HEAD
+ enhance-ui-with-animation
   const [scrollProgress, setScrollProgress] = useState(0);
-=======
+
   const [showScrollTop, setShowScrollTop] = useState(false);
->>>>>>> 6238e4cb
+main
 
 
   // Expose scrollToPricing function to window so it can be called from MarketDataCenter
@@ -120,7 +120,7 @@
   }, [pathname]);
 
 
-<<<<<<< HEAD
+ enhance-ui-with-animation
   // scroll animation
   useEffect(() => {
     const updateScroll = () => {
@@ -133,7 +133,7 @@
     return () => window.removeEventListener("scroll", updateScroll);
   }, []);
     
-=======
+
 	// Show "Go to Top" after scrolling down
 	useEffect(() => {
 		const onScroll = () => setShowScrollTop(window.scrollY > 400);
@@ -141,7 +141,7 @@
 		window.addEventListener('scroll', onScroll, { passive: true });
 		return () => window.removeEventListener('scroll', onScroll);
 	}, []);
->>>>>>> 6238e4cb
+ main
 
 const fadeUp : Variants = {
   hidden: { opacity: 0, y: 40 },
@@ -158,7 +158,7 @@
       
       {/* Header */}
       <header className="border-b backdrop-blur-lg bg-background/80 sticky top-0 z-50">
-<<<<<<< HEAD
+ enhance-ui-with-animation
       {/* Progress Bar */}
       <div
        className="h-1 rounded-full 
@@ -196,7 +196,7 @@
                             translate-x-[-100%] animate-[shimmer_2s_infinite]" />
           </Button>
         </Link>
-=======
+
         <div className="container mx-auto px-4 py-4 flex justify-between items-center">
                      <div className="flex items-center gap-2"onClick={() => setSidebarOpen(true)}>
             <BarChart2 className="h-6 w-6 text-primary" />
@@ -211,7 +211,7 @@
               </Button>
             </Link>
           </div>
->>>>>>> 6238e4cb
+ main
         </div>
       </div>
     </header>
